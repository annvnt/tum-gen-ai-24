--- conflicted
+++ resolved
@@ -1,9 +1,5 @@
 {
   "node": {},
   "edge": {},
-<<<<<<< HEAD
-  "encryptionKey": "n8gVh0Khxb7knSx/5CxPb2SQgdlUVC4b2ALkSU6t67A="
-=======
   "encryptionKey": "oBwIOD91sjP/vkAtglt1lsVr5quWYNozb/A0Joafk0w="
->>>>>>> 907be18a
 }